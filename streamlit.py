import streamlit as st
import os
import time
<<<<<<< HEAD
from webscrape import AdvancedWebScraper
=======
from webscrape import AdvancedWebScraper 
>>>>>>> 0880bf4d

def main():
    st.set_page_config(
        page_title="Advanced Web Scraper",
        page_icon="🌐",
        layout="wide"
    )
    
    st.title("🌐 Advanced Web Scraper")
    st.markdown("""
    This tool scrapes websites for text, images, videos, and other media content.
    It supports downloading videos from platforms like YouTube, Vimeo, TikTok, and more.
    """)
    
    with st.sidebar:
        st.header("Settings")
        base_url = st.text_input("Base URL", placeholder="https://example.com")
        max_pages = st.number_input("Maximum Pages to Scrape", min_value=1, max_value=1000, value=50)
        delay = st.number_input("Delay Between Requests (seconds)", min_value=0.1, max_value=10.0, value=1.0, step=0.1)
        output_dir = st.text_input("Output Directory", value="scraped_data")
        
        st.markdown("---")
        st.markdown("**Note:** Large websites may take significant time to scrape.")
        st.markdown("Be respectful of website terms of service and robots.txt.")
    
    if st.button("Start Scraping", type="primary"):
        if not base_url:
            st.error("Please enter a valid URL")
            return
            
        # Initialize scraper
        scraper = AdvancedWebScraper(
            base_url=base_url,
            max_pages=max_pages,
            delay=delay,
            output_dir=output_dir
        )
        
        # Set up progress tracking
        progress_bar = st.progress(0)
        status_text = st.empty()
        metrics_col1, metrics_col2, metrics_col3 = st.columns(3)
        
        # Initialize metrics
        total_pages = min(max_pages, 1000)  # Just for progress estimation
        visited_count = 0
        downloaded_files = {
            'text': 0,
            'images': 0,
            'videos': 0,
            'audio': 0,
            'other': 0
        }
        
        # Create a placeholder for logs
        log_placeholder = st.empty()
        logs = []
        
        # Custom print function to capture logs
        def streamlit_print(*args, **kwargs):
            message = " ".join(str(arg) for arg in args)
            logs.append(message)
            if len(logs) > 20:  # Keep last 20 logs
                logs.pop(0)
            log_placeholder.code("\n".join(logs), language="log")
        
        # Monkey-patch the scraper's print statements
        import builtins
        original_print = builtins.print
        builtins.print = streamlit_print
        
        try:
            # Start scraping
            with st.spinner("Starting scraping process..."):
                scraper.crawl_and_scrape()
                
                # Update metrics (in a real implementation, you'd track these from the scraper)
                visited_count = len(scraper.visited_urls)
                
                # Count downloaded files (this would need to be tracked in the scraper class)
                for root, dirs, files in os.walk(output_dir):
                    if "text" in root:
                        downloaded_files['text'] += len(files)
                    elif "images" in root:
                        downloaded_files['images'] += len(files)
                    elif "videos" in root:
                        downloaded_files['videos'] += len(files)
                    elif "audio" in root:
                        downloaded_files['audio'] += len(files)
                    elif "other" in root:
                        downloaded_files['other'] += len(files)
                
                # Update progress
                progress_bar.progress(1.0)
                status_text.success("Scraping complete!")
                
                # Display metrics
                with metrics_col1:
                    st.metric("Pages Visited", visited_count)
                with metrics_col2:
                    st.metric("Text Files Saved", downloaded_files['text'])
                with metrics_col3:
                    st.metric("Media Files Saved", sum(downloaded_files.values()) - downloaded_files['text'])
                
                # Show directory structure
                st.subheader("Downloaded Content")
                st.markdown(f"""
                - **Text files:** `{output_dir}/text/` ({downloaded_files['text']} files)
                - **Images:** `{output_dir}/images/` ({downloaded_files['images']} files)
                - **Videos:** `{output_dir}/videos/` ({downloaded_files['videos']} files)
                - **Audio:** `{output_dir}/audio/` ({downloaded_files['audio']} files)
                - **Other files:** `{output_dir}/other/` ({downloaded_files['other']} files)
                """)
                
                # Offer download option
                if any(downloaded_files.values()):
                    st.download_button(
                        label="Download All as ZIP",
                        data=create_zip(output_dir),
                        file_name=f"scraped_{urlparse(base_url).netloc}.zip",
                        mime="application/zip"
                    )
                
        except Exception as e:
            st.error(f"An error occurred: {str(e)}")
        finally:
            # Restore original print function
            builtins.print = original_print

def create_zip(output_dir):
    """Create a zip file of the scraped content (placeholder implementation)"""
    # In a real implementation, you would use zipfile to create an archive
    # This is just a placeholder
    return b"ZIP file content would be here"

if __name__ == "__main__":
    main()<|MERGE_RESOLUTION|>--- conflicted
+++ resolved
@@ -1,11 +1,7 @@
 import streamlit as st
 import os
 import time
-<<<<<<< HEAD
-from webscrape import AdvancedWebScraper
-=======
-from webscrape import AdvancedWebScraper 
->>>>>>> 0880bf4d
+from webscrape import AdvancedWebScraper  # Assuming your script is saved in advanced_web_scraper.py
 
 def main():
     st.set_page_config(
